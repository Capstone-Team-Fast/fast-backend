from django.contrib.auth.models import User
from django.db import models
from backend.models.availability import Availability
from backend.models.language import Language


class Driver(models.Model):
    id = models.AutoField(primary_key=True)
    user = models.OneToOneField(User, on_delete=models.CASCADE) # https://docs.djangoproject.com/en/3.2/topics/auth/customizing/#extending-the-existing-user-model
    capacity = models.PositiveIntegerField(null=False)
    employee_status = models.CharField(max_length=15)
    phone = models.CharField(max_length=15, blank=True)
    created_on = models.DateTimeField(auto_now_add=True, editable=False)
    modified_on = models.DateTimeField(auto_now=True, editable=False)
    availability = models.ForeignKey(Availability, on_delete=models.CASCADE)
<<<<<<< HEAD
    languages = models.ManyToManyField(to=Language)
=======
    languages = models.ManyToManyField(to=Language)
    created_on = models.DateTimeField(auto_now_add=True, editable=False)
    modified_on = models.DateTimeField(auto_now=True, editable=False)
>>>>>>> 1b26c82f
<|MERGE_RESOLUTION|>--- conflicted
+++ resolved
@@ -10,13 +10,7 @@
     capacity = models.PositiveIntegerField(null=False)
     employee_status = models.CharField(max_length=15)
     phone = models.CharField(max_length=15, blank=True)
-    created_on = models.DateTimeField(auto_now_add=True, editable=False)
-    modified_on = models.DateTimeField(auto_now=True, editable=False)
     availability = models.ForeignKey(Availability, on_delete=models.CASCADE)
-<<<<<<< HEAD
-    languages = models.ManyToManyField(to=Language)
-=======
     languages = models.ManyToManyField(to=Language)
     created_on = models.DateTimeField(auto_now_add=True, editable=False)
-    modified_on = models.DateTimeField(auto_now=True, editable=False)
->>>>>>> 1b26c82f
+    modified_on = models.DateTimeField(auto_now=True, editable=False)